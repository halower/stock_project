--- conflicted
+++ resolved
@@ -238,69 +238,7 @@
                 max_concurrent=max_concurrent
             )
             
-<<<<<<< HEAD
-            # 4. 多轮失败补偿：对失败的股票进行多轮重试
-            compensation_rounds = []
-            if result['failed_count'] > 0 and result.get('failed_stocks'):
-                failed_stocks = result['failed_stocks']
-                max_compensation_rounds = 3  # 最多补偿3轮
-                
-                for round_num in range(1, max_compensation_rounds + 1):
-                    if not failed_stocks:
-                        break
-                    
-                    logger.warning(
-                        f"第 {round_num} 轮补偿: 检测到 {len(failed_stocks)} 只股票获取失败，开始重试..."
-                    )
-                    
-                    # 逐轮降低并发数，提高成功率
-                    compensation_concurrent = max(1, max_concurrent // (2 ** round_num))
-                    
-                    compensation_result = await self._compensate_failed_stocks(
-                        failed_stocks,
-                        days=days,
-                        max_concurrent=compensation_concurrent,
-                        round_num=round_num
-                    )
-                    
-                    compensation_rounds.append({
-                        'round': round_num,
-                        'attempted': compensation_result['total_count'],
-                        'success': compensation_result['success_count'],
-                        'failed': compensation_result['failed_count']
-                    })
-                    
-                    # 更新统计
-                    result['success_count'] += compensation_result['success_count']
-                    result['failed_count'] = compensation_result['failed_count']
-                    
-                    # 更新失败列表为本轮仍然失败的股票
-                    failed_stocks = compensation_result.get('still_failed_stocks', [])
-                    
-                    logger.info(
-                        f"第 {round_num} 轮补偿完成: "
-                        f"重试 {compensation_result['total_count']} 只, "
-                        f"成功 {compensation_result['success_count']} 只, "
-                        f"仍失败 {compensation_result['failed_count']} 只"
-                    )
-                    
-                    # 如果没有失败的了，提前退出
-                    if compensation_result['failed_count'] == 0:
-                        logger.info("所有失败股票已补偿成功，提前结束补偿")
-                        break
-                
-                # 记录补偿详情
-                result['compensation_rounds'] = compensation_rounds
-                result['total_compensation_attempts'] = sum(r['attempted'] for r in compensation_rounds)
-                result['total_compensation_success'] = sum(r['success'] for r in compensation_rounds)
-                
-                # 记录最终失败的股票代码
-                if failed_stocks:
-                    failed_codes = [s.get('ts_code', 'unknown') for s in failed_stocks]
-                    result['final_failed_stocks'] = failed_codes
-                    logger.error(f"最终仍有 {len(failed_codes)} 只股票获取失败: {', '.join(failed_codes[:10])}{'...' if len(failed_codes) > 10 else ''}")
-=======
-            # 4. 失败补偿：对失败的股票进行3轮重试
+            # 4. 失败补偿：对失败的股票进行3轮重试（使用更详细的日志版本）
             if result['failed_count'] > 0 and result.get('failed_stocks'):
                 logger.warning("=" * 80)
                 logger.warning(f"⚠️  检测到 {result['failed_count']} 只股票获取失败（失败率 {result['failed_count']/result['total_count']*100:.2f}%）")
@@ -379,7 +317,6 @@
                                f"全部成功, "
                                f"最终成功率 {result['final_success_rate']:.2f}%")
                 logger.warning("=" * 80)
->>>>>>> e925edb6
             
             elapsed = (datetime.now() - start_time).total_seconds()
             result['elapsed_seconds'] = round(elapsed, 2)
@@ -554,11 +491,7 @@
             failed_stocks: 失败的股票列表
             days: 获取天数
             max_concurrent: 最大并发数（补偿时使用较小的并发数）
-<<<<<<< HEAD
-            round_num: 补偿轮次
-=======
             round_num: 当前重试轮次
->>>>>>> e925edb6
             
         Returns:
             补偿结果统计，包含仍然失败的股票列表
@@ -566,18 +499,7 @@
         total_count = len(failed_stocks)
         success_count = 0
         failed_count = 0
-<<<<<<< HEAD
-        still_failed_stocks = []  # 仍然失败的股票
-        
-        logger.info(f"第 {round_num} 轮补偿: 开始重试 {total_count} 只失败股票（并发数={max_concurrent}）...")
-        
-        # 根据轮次增加等待时间，让API限制恢复
-        wait_time = 5 * round_num
-        logger.info(f"等待 {wait_time} 秒让API限制恢复...")
-        await asyncio.sleep(wait_time)
-=======
         still_failed_stocks = []  # 记录仍然失败的股票
->>>>>>> e925edb6
         
         # 并发重试
         semaphore = asyncio.Semaphore(max_concurrent)
@@ -595,37 +517,21 @@
             
             if isinstance(result, Exception):
                 failed_count += 1
-<<<<<<< HEAD
                 still_failed_stocks.append(stock)
-                logger.debug(f"第 {round_num} 轮补偿失败（异常）: {ts_code} - {str(result)}")
-=======
-                still_failed_stocks.append(failed_stocks[idx])
-                ts_code = failed_stocks[idx].get('ts_code', 'unknown')
                 logger.debug(f"   [{round_num}轮] 补偿失败(异常): {ts_code}")
->>>>>>> e925edb6
             elif result:
                 success_count += 1
-                logger.debug(f"第 {round_num} 轮补偿成功: {ts_code}")
+                logger.debug(f"   [{round_num}轮] 补偿成功: {ts_code}")
             else:
                 failed_count += 1
-<<<<<<< HEAD
                 still_failed_stocks.append(stock)
-                logger.debug(f"第 {round_num} 轮补偿失败: {ts_code}")
-=======
-                still_failed_stocks.append(failed_stocks[idx])
-                ts_code = failed_stocks[idx].get('ts_code', 'unknown')
                 logger.debug(f"   [{round_num}轮] 补偿失败(无数据): {ts_code}")
->>>>>>> e925edb6
         
         return {
             'total_count': total_count,
             'success_count': success_count,
             'failed_count': failed_count,
-<<<<<<< HEAD
-            'still_failed_stocks': still_failed_stocks  # 返回仍然失败的股票列表
-=======
             'failed_stocks': still_failed_stocks  # 返回仍然失败的股票列表
->>>>>>> e925edb6
         }
     
     def _sync_fetch_kline(self, ts_code: str, days: int) -> List[Dict[str, Any]]:
